--- conflicted
+++ resolved
@@ -217,16 +217,12 @@
 
     if "gemini" in provider['model'][request.model] and engine == "vertex":
         engine = "vertex-gemini"
-<<<<<<< HEAD
-    if endpoint == "/uni/v1/images/generations":
-=======
 
     if "o1-preview" in provider['model'][request.model] or "o1-mini" in provider['model'][request.model]:
         engine = "o1"
         request.stream = False
 
-    if endpoint == "/v1/images/generations":
->>>>>>> a37c1d17
+    if endpoint == "/uni/v1/images/generations":
         engine = "dalle"
         request.stream = False
 
