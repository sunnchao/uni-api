from log_config import logger

import re
import httpx
import secrets
import time as time_module
from contextlib import asynccontextmanager

from fastapi.middleware.cors import CORSMiddleware
from fastapi import FastAPI, HTTPException, Depends, Request
from fastapi.responses import StreamingResponse, JSONResponse
from fastapi.security import HTTPBearer, HTTPAuthorizationCredentials

from models import RequestModel, ImageGenerationRequest
from request import get_payload
from response import fetch_response, fetch_response_stream
from utils import error_handling_wrapper, post_all_models, load_config, safe_get, circular_list_encoder

from collections import defaultdict
from typing import List, Dict, Union
from urllib.parse import urlparse

@asynccontextmanager
async def lifespan(app: FastAPI):
    # 启动时的代码
    import os
    TIMEOUT = float(os.getenv("TIMEOUT", 20))
    timeout = httpx.Timeout(connect=15.0, read=TIMEOUT, write=30.0, pool=30.0)
    default_headers = {
        "User-Agent": "curl/7.68.0",  # 模拟 curl 的 User-Agent
        "Accept": "*/*",  # curl 的默认 Accept 头
    }
    app.state.client = httpx.AsyncClient(
        timeout=timeout,
        headers=default_headers,
        http2=True,  # 禁用 HTTP/2
        verify=True,  # 保持 SSL 验证（如需禁用，设为 False，但不建议）
        follow_redirects=True,  # 自动跟随重定向
    )
    # app.state.client = httpx.AsyncClient(timeout=timeout)
    app.state.config, app.state.api_keys_db, app.state.api_list = await load_config(app)
    yield
    # 关闭时的代码
    await app.state.client.aclose()

app = FastAPI(lifespan=lifespan)

import asyncio
from time import time
from collections import defaultdict
from starlette.middleware.base import BaseHTTPMiddleware
from datetime import datetime
from datetime import timedelta
import json
import aiofiles

class StatsMiddleware(BaseHTTPMiddleware):
    def __init__(self, app, exclude_paths=None, save_interval=3600, filename="stats.json"):
        super().__init__(app)
        self.request_counts = defaultdict(int)
        self.request_times = defaultdict(float)
        self.ip_counts = defaultdict(lambda: defaultdict(int))
        self.request_arrivals = defaultdict(list)
        self.channel_success_counts = defaultdict(int)
        self.channel_failure_counts = defaultdict(int)
        self.lock = asyncio.Lock()
        self.exclude_paths = set(exclude_paths or [])
        self.save_interval = save_interval
        self.filename = filename
        self.last_save_time = time()

        # 启动定期保存和清理任务
        asyncio.create_task(self.periodic_save_and_cleanup())

    async def dispatch(self, request: Request, call_next):
        arrival_time = datetime.now()
        start_time = time()
        response = await call_next(request)
        process_time = time() - start_time

        endpoint = f"{request.method} {request.url.path}"
        client_ip = request.client.host

        if request.url.path not in self.exclude_paths:
            async with self.lock:
                self.request_counts[endpoint] += 1
                self.request_times[endpoint] += process_time
                self.ip_counts[endpoint][client_ip] += 1
                self.request_arrivals[endpoint].append(arrival_time)

        return response

    async def periodic_save_and_cleanup(self):
        while True:
            await asyncio.sleep(self.save_interval)
            await self.save_stats()
            await self.cleanup_old_data()

    async def save_stats(self):
        current_time = time()
        if current_time - self.last_save_time < self.save_interval:
            return

        async with self.lock:
            stats = {
                "request_counts": dict(self.request_counts),
                "request_times": dict(self.request_times),
                "ip_counts": {k: dict(v) for k, v in self.ip_counts.items()},
                "request_arrivals": {k: [t.isoformat() for t in v] for k, v in self.request_arrivals.items()},
                "channel_success_counts": dict(self.channel_success_counts),
                "channel_failure_counts": dict(self.channel_failure_counts),
                "channel_success_percentages": self.calculate_success_percentages(),
                "channel_failure_percentages": self.calculate_failure_percentages()
            }

        filename = self.filename
        async with aiofiles.open(filename, mode='w') as f:
            await f.write(json.dumps(stats, indent=2))

        self.last_save_time = current_time

    def calculate_success_percentages(self):
        percentages = {}
        for channel, success_count in self.channel_success_counts.items():
            total_count = success_count + self.channel_failure_counts[channel]
            if total_count > 0:
                percentages[channel] = success_count / total_count * 100
            else:
                percentages[channel] = 0

        sorted_percentages = dict(sorted(percentages.items(), key=lambda item: item[1], reverse=True))
        return sorted_percentages

    def calculate_failure_percentages(self):
        percentages = {}
        for channel, failure_count in self.channel_failure_counts.items():
            total_count = failure_count + self.channel_success_counts[channel]
            if total_count > 0:
                percentages[channel] = failure_count / total_count * 100
            else:
                percentages[channel] = 0

        sorted_percentages = dict(sorted(percentages.items(), key=lambda item: item[1], reverse=True))
        return sorted_percentages

    async def cleanup_old_data(self):
        cutoff_time = datetime.now() - timedelta(hours=24)
        async with self.lock:
            for endpoint in list(self.request_arrivals.keys()):
                self.request_arrivals[endpoint] = [
                    t for t in self.request_arrivals[endpoint] if t > cutoff_time
                ]
                if not self.request_arrivals[endpoint]:
                    del self.request_arrivals[endpoint]
                    self.request_counts.pop(endpoint, None)
                    self.request_times.pop(endpoint, None)
                    self.ip_counts.pop(endpoint, None)

    async def cleanup(self):
        await self.save_stats()

# 配置 CORS 中间件
app.add_middleware(
    CORSMiddleware,
    allow_origins=["*"],  # 允许所有来源
    allow_credentials=True,
    allow_methods=["*"],  # 允许所有 HTTP 方法
    allow_headers=["*"],  # 允许所有头部字段
)

app.add_middleware(StatsMiddleware, exclude_paths=["/stats", "/generate-api-key"])

# 在 process_request 函数中更新成功和失败计数
async def process_request(request: Union[RequestModel, ImageGenerationRequest], provider: Dict, endpoint=None):
    url = provider['base_url']
    parsed_url = urlparse(url)
    engine = None
    if parsed_url.netloc == 'generativelanguage.googleapis.com':
        engine = "gemini"
    elif parsed_url.netloc == 'aiplatform.googleapis.com':
        engine = "vertex"
    elif parsed_url.netloc == 'api.anthropic.com' or parsed_url.path.endswith("v1/messages"):
        engine = "claude"
    elif parsed_url.netloc == 'openrouter.ai':
        engine = "openrouter"
    else:
        engine = "gpt"

    if "claude" not in provider['model'][request.model] \
    and "gpt" not in provider['model'][request.model] \
    and "gemini" not in provider['model'][request.model]:
        engine = "openrouter"

    if "claude" in provider['model'][request.model] and engine == "vertex":
        engine = "vertex-claude"

    if "gemini" in provider['model'][request.model] and engine == "vertex":
        engine = "vertex-gemini"
    if endpoint == "/uni/v1/images/generations":
        engine = "dalle"
        request.stream = False

    if provider.get("engine"):
        engine = provider["engine"]

    logger.info(f"provider: {provider['provider']:<10} model: {request.model:<10} engine: {engine}")

    url, headers, payload = await get_payload(request, engine, provider)

    # logger.info(json.dumps(headers, indent=4, ensure_ascii=False))
    # logger.info(json.dumps(payload, indent=4, ensure_ascii=False))
    try:
        if request.stream:
            model = provider['model'][request.model]
            generator = fetch_response_stream(app.state.client, url, headers, payload, engine, model)
            wrapped_generator = await error_handling_wrapper(generator, status_code=500)
            response = StreamingResponse(wrapped_generator, media_type="text/event-stream")
        else:
            response = await anext(fetch_response(app.state.client, url, headers, payload))

        # 更新成功计数
        async with app.middleware_stack.app.lock:
            app.middleware_stack.app.channel_success_counts[provider['provider']] += 1

        return response
    except (Exception, HTTPException, asyncio.CancelledError, httpx.ReadError) as e:
        # 更新失败计数
        async with app.middleware_stack.app.lock:
            app.middleware_stack.app.channel_failure_counts[provider['provider']] += 1

        raise e

def weighted_round_robin(weights):
    provider_names = list(weights.keys())
    current_weights = {name: 0 for name in provider_names}
    num_selections = total_weight = sum(weights.values())
    weighted_provider_list = []

    for _ in range(num_selections):
        max_ratio = -1
        selected_letter = None

        for name in provider_names:
            current_weights[name] += weights[name]
            ratio = current_weights[name] / weights[name]

            if ratio > max_ratio:
                max_ratio = ratio
                selected_letter = name

        weighted_provider_list.append(selected_letter)
        current_weights[selected_letter] -= total_weight

    return weighted_provider_list

import asyncio
class ModelRequestHandler:
    def __init__(self):
        self.last_provider_index = -1

    def get_matching_providers(self, model_name, token):
        config = app.state.config
        # api_keys_db = app.state.api_keys_db
        api_list = app.state.api_list
        api_index = api_list.index(token)
        if not safe_get(config, 'api_keys', api_index, 'model'):
            raise HTTPException(status_code=404, detail="No matching model found")
        provider_rules = []

        for model in config['api_keys'][api_index]['model']:
            if "/" in model:
                provider_name = model.split("/")[0]
                model = model.split("/")[1]
                models_list = []
                for provider in config['providers']:
                    if provider['provider'] == provider_name:
                        models_list.extend(list(provider['model'].keys()))
                # print("models_list", models_list)
                # print("model_name", model_name)
                # print("model", model)
                if (model and model_name in models_list) or (model == "*" and model_name in models_list):
                    provider_rules.append(provider_name)
            else:
                for provider in config['providers']:
                    if model in provider['model'].keys():
                        provider_rules.append(provider['provider'] + "/" + model)

        provider_list = []
        # print("provider_rules", provider_rules)
        for item in provider_rules:
            for provider in config['providers']:
                # print("provider", provider, provider['provider'] == item, item)
                if "/" in item:
                    if provider['provider'] == item.split("/")[0]:
                        if model_name in provider['model'].keys() and item.split("/")[1] == model_name:
                            provider_list.append(provider)
                elif provider['provider'] == item:
                    if model_name in provider['model'].keys():
                        provider_list.append(provider)
                else:
                    pass

                # if provider['provider'] == item:
                #     if "/" in item:
                #         if item.split("/")[1] == model_name:
                #             provider_list.append(provider)
                #     else:
                #         if model_name in provider['model'].keys():
                #             provider_list.append(provider)

        # import json
        # for provider in provider_list:
        #     print(json.dumps(provider, indent=4, ensure_ascii=False))
        return provider_list

    async def request_model(self, request: Union[RequestModel, ImageGenerationRequest], token: str, endpoint=None):
        config = app.state.config
        # api_keys_db = app.state.api_keys_db
        api_list = app.state.api_list

        model_name = request.model
        matching_providers = self.get_matching_providers(model_name, token)
        # import json
        # print("matching_providers", json.dumps(matching_providers, indent=4, ensure_ascii=False))
        if not matching_providers:
            raise HTTPException(status_code=404, detail="No matching model found")

        # 检查是否启用轮询
        api_index = api_list.index(token)
        weights = safe_get(config, 'api_keys', api_index, "weights")
        if weights:
            # 步骤 1: 提取 matching_providers 中的所有 provider 值
            providers = set(provider['provider'] for provider in matching_providers)
            weight_keys = set(weights.keys())

            # 步骤 3: 计算交集
            intersection = providers.intersection(weight_keys)
            weights = dict(filter(lambda item: item[0] in intersection, weights.items()))
            weighted_provider_name_list = weighted_round_robin(weights)
            new_matching_providers = []
            for provider_name in weighted_provider_name_list:
                for provider in matching_providers:
                    if provider['provider'] == provider_name:
                        new_matching_providers.append(provider)
            matching_providers = new_matching_providers

        # import json
        # print("matching_providers", json.dumps(matching_providers, indent=4, ensure_ascii=False, default=circular_list_encoder))
        use_round_robin = True
        auto_retry = True
        if safe_get(config, 'api_keys', api_index, "preferences", "USE_ROUND_ROBIN") == False:
            use_round_robin = False
        if safe_get(config, 'api_keys', api_index, "preferences", "AUTO_RETRY") == False:
            auto_retry = False

        return await self.try_all_providers(request, matching_providers, use_round_robin, auto_retry, endpoint)

    # 在 try_all_providers 函数中处理失败的情况
    async def try_all_providers(self, request: Union[RequestModel, ImageGenerationRequest], providers: List[Dict], use_round_robin: bool, auto_retry: bool, endpoint: str = None):
        num_providers = len(providers)
        start_index = self.last_provider_index + 1 if use_round_robin else 0
        for i in range(num_providers + 1):
            self.last_provider_index = (start_index + i) % num_providers
            provider = providers[self.last_provider_index]
            try:
                response = await process_request(request, provider, endpoint)
                return response
            except (Exception, HTTPException, asyncio.CancelledError, httpx.ReadError) as e:
                logger.error(f"Error with provider {provider['provider']}: {str(e)}")
                if auto_retry:
                    continue
                else:
                    raise HTTPException(status_code=500, detail="Error: Current provider response failed!")

        raise HTTPException(status_code=500, detail=f"All providers failed: {request.model}")

model_handler = ModelRequestHandler()

def parse_rate_limit(limit_string):
    # 定义时间单位到秒的映射
    time_units = {
        's': 1, 'sec': 1, 'second': 1,
        'm': 60, 'min': 60, 'minute': 60,
        'h': 3600, 'hr': 3600, 'hour': 3600,
        'd': 86400, 'day': 86400,
        'mo': 2592000, 'month': 2592000,
        'y': 31536000, 'year': 31536000
    }

    # 使用正则表达式匹配数字和单位
    match = re.match(r'^(\d+)/(\w+)$', limit_string)
    if not match:
        raise ValueError(f"Invalid rate limit format: {limit_string}")

    count, unit = match.groups()
    count = int(count)

    # 转换单位到秒
    if unit not in time_units:
        raise ValueError(f"Unknown time unit: {unit}")

    seconds = time_units[unit]

    return (count, seconds)

class InMemoryRateLimiter:
    def __init__(self):
        self.requests = defaultdict(list)

    async def is_rate_limited(self, key: str, limit: int, period: int) -> bool:
        now = time_module.time()
        self.requests[key] = [req for req in self.requests[key] if req > now - period]
        if len(self.requests[key]) >= limit:
            return True
        self.requests[key].append(now)
        return False

rate_limiter = InMemoryRateLimiter()

async def get_user_rate_limit(token: str = None):
    # 这里应该实现根据 token 获取用户速率限制的逻辑
    # 示例： 返回 (次数， 秒数)
    config = app.state.config
    api_list = app.state.api_list
    api_index = api_list.index(token)
    raw_rate_limit = safe_get(config, 'api_keys', api_index, "preferences", "RATE_LIMIT")

    if not token or not raw_rate_limit:
        return (60, 60)

    rate_limit = parse_rate_limit(raw_rate_limit)
    return rate_limit

security = HTTPBearer()
async def rate_limit_dependency(request: Request, credentials: HTTPAuthorizationCredentials = Depends(security)):
    token = credentials.credentials if credentials else None
    # print("token", token)
    limit, period = await get_user_rate_limit(token)

    # 使用 IP 地址和 token（如果有）作为限制键
    client_ip = request.client.host
    rate_limit_key = f"{client_ip}:{token}" if token else client_ip

    if await rate_limiter.is_rate_limited(rate_limit_key, limit, period):
        raise HTTPException(status_code=429, detail="Too many requests")

def verify_api_key(credentials: HTTPAuthorizationCredentials = Depends(security)):
    api_list = app.state.api_list
    token = credentials.credentials
    if token not in api_list:
        raise HTTPException(status_code=403, detail="Invalid or missing API Key")
    return token

def verify_admin_api_key(credentials: HTTPAuthorizationCredentials = Depends(security)):
    api_list = app.state.api_list
    token = credentials.credentials
    if token not in api_list:
        raise HTTPException(status_code=403, detail="Invalid or missing API Key")
    for api_key in app.state.api_keys_db:
        if api_key['api'] == token:
            if api_key.get('role') != "admin":
                raise HTTPException(status_code=403, detail="Permission denied")
    return token

<<<<<<< HEAD
@app.post("/uni/v1/chat/completions")
async def request_model(request: Union[RequestModel, ImageGenerationRequest], token: str = Depends(verify_api_key)):
    return await model_handler.request_model(request, token)

@app.options("/uni/v1/chat/completions")
async def options_handler():
    return JSONResponse(status_code=200, content={"detail": "OPTIONS allowed"})

@app.get("/uni/v1/models")
=======
@app.post("/v1/chat/completions", dependencies=[Depends(rate_limit_dependency)])
async def request_model(request: Union[RequestModel, ImageGenerationRequest], token: str = Depends(verify_api_key)):
    return await model_handler.request_model(request, token)

@app.options("/v1/chat/completions", dependencies=[Depends(rate_limit_dependency)])
async def options_handler():
    return JSONResponse(status_code=200, content={"detail": "OPTIONS allowed"})

@app.get("/v1/models", dependencies=[Depends(rate_limit_dependency)])
>>>>>>> b812da1f
async def list_models(token: str = Depends(verify_api_key)):
    models = post_all_models(token, app.state.config, app.state.api_list)
    return JSONResponse(content={
        "object": "list",
        "data": models
    })

<<<<<<< HEAD
@app.post("/uni/v1/images/generations")
=======
@app.post("/v1/images/generations", dependencies=[Depends(rate_limit_dependency)])
>>>>>>> b812da1f
async def images_generations(
    request: ImageGenerationRequest,
    token: str = Depends(verify_api_key)
):
    return await model_handler.request_model(request, token, endpoint="/uni/v1/images/generations")

@app.get("/generate-api-key", dependencies=[Depends(rate_limit_dependency)])
def generate_api_key():
    api_key = "sk-" + secrets.token_urlsafe(36)
    return JSONResponse(content={"api_key": api_key})

# 在 /stats 路由中返回成功和失败百分比
@app.get("/stats", dependencies=[Depends(rate_limit_dependency)])
async def get_stats(request: Request, token: str = Depends(verify_admin_api_key)):
    middleware = app.middleware_stack.app
    if isinstance(middleware, StatsMiddleware):
        async with middleware.lock:
            stats = {
                "request_counts": dict(middleware.request_counts),
                "request_times": dict(middleware.request_times),
                "ip_counts": {k: dict(v) for k, v in middleware.ip_counts.items()},
                "request_arrivals": {k: [t.isoformat() for t in v] for k, v in middleware.request_arrivals.items()},
                "channel_success_counts": dict(middleware.channel_success_counts),
                "channel_failure_counts": dict(middleware.channel_failure_counts),
                "channel_success_percentages": middleware.calculate_success_percentages(),
                "channel_failure_percentages": middleware.calculate_failure_percentages()
            }
        return JSONResponse(content=stats)
    return {"error": "StatsMiddleware not found"}

# async def on_fetch(request, env):
#     import asgi
#     return await asgi.fetch(app, request, env)

if __name__ == '__main__':
    import uvicorn
    uvicorn.run(
        "__main__:app",
        host="0.0.0.0",
        port=7860,
        reload=True,
        ws="none",
        # log_level="warning"
    )<|MERGE_RESOLUTION|>--- conflicted
+++ resolved
@@ -462,17 +462,6 @@
                 raise HTTPException(status_code=403, detail="Permission denied")
     return token
 
-<<<<<<< HEAD
-@app.post("/uni/v1/chat/completions")
-async def request_model(request: Union[RequestModel, ImageGenerationRequest], token: str = Depends(verify_api_key)):
-    return await model_handler.request_model(request, token)
-
-@app.options("/uni/v1/chat/completions")
-async def options_handler():
-    return JSONResponse(status_code=200, content={"detail": "OPTIONS allowed"})
-
-@app.get("/uni/v1/models")
-=======
 @app.post("/v1/chat/completions", dependencies=[Depends(rate_limit_dependency)])
 async def request_model(request: Union[RequestModel, ImageGenerationRequest], token: str = Depends(verify_api_key)):
     return await model_handler.request_model(request, token)
@@ -482,7 +471,6 @@
     return JSONResponse(status_code=200, content={"detail": "OPTIONS allowed"})
 
 @app.get("/v1/models", dependencies=[Depends(rate_limit_dependency)])
->>>>>>> b812da1f
 async def list_models(token: str = Depends(verify_api_key)):
     models = post_all_models(token, app.state.config, app.state.api_list)
     return JSONResponse(content={
@@ -490,11 +478,7 @@
         "data": models
     })
 
-<<<<<<< HEAD
-@app.post("/uni/v1/images/generations")
-=======
 @app.post("/v1/images/generations", dependencies=[Depends(rate_limit_dependency)])
->>>>>>> b812da1f
 async def images_generations(
     request: ImageGenerationRequest,
     token: str = Depends(verify_api_key)
